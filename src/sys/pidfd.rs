--- conflicted
+++ resolved
@@ -109,10 +109,7 @@
             pid.as_raw_fd(),
             sig as i32,
             info,
-<<<<<<< HEAD
-=======
             0u32,
->>>>>>> 614a2b43
         )
     } {
         -1 => Err(Errno::last()),
