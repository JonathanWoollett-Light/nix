--- conflicted
+++ resolved
@@ -10,11 +10,7 @@
     }
 }
 
-<<<<<<< HEAD
-#[deprecated(since = "0.27.0", note = "Use EventFd::value_and_flags() instead")]
-=======
 #[deprecated(since = "0.27.0", note = "Use EventFd::from_value_and_flags() instead")]
->>>>>>> b5dde385
 pub fn eventfd(initval: libc::c_uint, flags: EfdFlags) -> Result<OwnedFd> {
     let res = unsafe { libc::eventfd(initval, flags.bits()) };
 
@@ -24,36 +20,13 @@
 #[derive(Debug)]
 pub struct EventFd(pub OwnedFd);
 impl EventFd {
-<<<<<<< HEAD
-    /// [`EventFd::value_and_flags`] with `init_val = 0` and `flags = EfdFlags::empty()`.
-    pub fn new() -> Result<Self> {
-        let res = unsafe { libc::eventfd(0, EfdFlags::empty().bits()) };
-        Errno::result(res).map(|r| Self(unsafe { OwnedFd::from_raw_fd(r) }))
-=======
     /// [`EventFd::from_value_and_flags`] with `init_val = 0` and `flags = EfdFlags::empty()`.
     pub fn new() -> Result<Self> {
         Self::from_value_and_flags(0, EfdFlags::empty())
->>>>>>> b5dde385
     }
     /// Constructs [`EventFd`] with the given `init_val` and `flags`.
     /// 
     /// Wrapper around [`libc::eventfd`].
-<<<<<<< HEAD
-    pub fn value_and_flags(init_val: u32, flags: EfdFlags) -> Result<Self> {
-        let res = unsafe { libc::eventfd(init_val, flags.bits()) };
-        Errno::result(res).map(|r| Self(unsafe { OwnedFd::from_raw_fd(r) }))
-    }
-    /// [`EventFd::value_and_flags`] with `init_val = 0` and given `flags`.
-    pub fn flags(flags: EfdFlags) -> Result<Self> {
-        let res = unsafe { libc::eventfd(0, flags.bits()) };
-        Errno::result(res).map(|r| Self(unsafe { OwnedFd::from_raw_fd(r) }))
-    }
-    /// [`EventFd::value_and_flags`] with given `init_val` and `flags = EfdFlags::empty()`.
-    pub fn value(init_val: u32) -> Result<Self> {
-        let res = unsafe { libc::eventfd(init_val, EfdFlags::empty().bits()) };
-        Errno::result(res).map(|r| Self(unsafe { OwnedFd::from_raw_fd(r) }))
-    }
-=======
     pub fn from_value_and_flags(init_val: u32, flags: EfdFlags) -> Result<Self> {
         let res = unsafe { libc::eventfd(init_val, flags.bits()) };
         Errno::result(res).map(|r| Self(unsafe { OwnedFd::from_raw_fd(r) }))
@@ -68,26 +41,16 @@
     }
     /// Arms `self`, a following call to `poll`, `select` or `epoll` will return immediately.
     /// 
->>>>>>> b5dde385
     /// [`EventFd::write`] with `1`.
     pub fn arm(&self) -> Result<usize> {
         unistd::write(self.0.as_raw_fd(),&1u64.to_ne_bytes())
     }
-<<<<<<< HEAD
-=======
     /// Defuses `self`, a following call to `poll`, `select` or `epoll` will block.
     /// 
->>>>>>> b5dde385
     /// [`EventFd::write`] with `0`.
     pub fn defuse(&self) -> Result<usize> {
         unistd::write(self.0.as_raw_fd(),&0u64.to_ne_bytes())
     }
-<<<<<<< HEAD
-    /// Writes a given `value` to the file descriptor.
-    pub fn write(&self, value: u64) -> Result<usize> {
-        unistd::write(self.0.as_raw_fd(),&value.to_ne_bytes())
-    }
-=======
     /// Enqueues `value` triggers.
     /// 
     /// The next `value` calls to `poll`, `select` or `epoll` will return immediately.
@@ -102,7 +65,6 @@
         unistd::read(self.0.as_raw_fd(),&mut arr)?;
         Ok(u64::from_ne_bytes(arr))
     }
->>>>>>> b5dde385
 }
 impl AsFd for EventFd {
     fn as_fd(&self) -> BorrowedFd {
