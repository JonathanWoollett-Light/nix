--- conflicted
+++ resolved
@@ -594,17 +594,9 @@
     }
 }
 
-<<<<<<< HEAD
-
-impl std::ops::BitOr for Signal {
-    type Output = SigSet;
-
-    // rhs is the "right-hand side" of the expression `a | b`
-=======
 impl BitOr for Signal {
     type Output = SigSet;
 
->>>>>>> da269009
     fn bitor(self, rhs: Self) -> Self::Output {
         let mut sigset = SigSet::empty();
         sigset.add(self);
@@ -613,9 +605,6 @@
     }
 }
 
-<<<<<<< HEAD
-impl std::ops::BitOr for SigSet {
-=======
 impl BitOr<Signal> for SigSet {
     type Output = SigSet;
 
@@ -626,7 +615,6 @@
 }
 
 impl BitOr for SigSet {
->>>>>>> da269009
     type Output = Self;
 
     fn bitor(self, rhs: Self) -> Self::Output {
